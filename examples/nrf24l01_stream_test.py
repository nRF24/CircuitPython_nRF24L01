"""
Example of library usage for streaming multiple payloads.
"""
import time
import board
import digitalio as dio
# if running this on a ATSAMD21 M0 based board
# from circuitpython_nrf24l01.rf24_lite import RF24
from circuitpython_nrf24l01.rf24 import RF24

# addresses needs to be in a buffer protocol object (bytearray)
address = b"1Node"

# change these (digital output) pins accordingly
ce = dio.DigitalInOut(board.D4)
csn = dio.DigitalInOut(board.D5)

# using board.SPI() automatically selects the MCU's
# available SPI pins, board.SCK, board.MOSI, board.MISO
spi = board.SPI()  # init spi bus object

# we'll be using the dynamic payload size feature (enabled by default)
# initialize the nRF24L01 on the spi bus object
nrf = RF24(spi, csn, ce)

<<<<<<< HEAD
# lets create a list of payloads to be streamed to the nRF24L01 running slave()
buffers = []
SIZE = 31
# we'll use SIZE + 1 for the number of payloads in the list and the payloads' length
for i in range(SIZE + 1):
    # prefix payload with a sequential letter to indicate which payloads were lost
    buff = bytes([i + (65 if 0 <= i < 26 else 71)])
    for j in range(SIZE):
        buff += bytes([(j >= SIZE / 2 + abs(SIZE / 2 - i) or j <
                        SIZE / 2 - abs(SIZE / 2 - i)) + 48])
    buffers.append(buff)
    del buff
=======
# set the Power Amplifier level to -12 dBm since this test example is
# usually run with nRF24L01 transceivers in close proximity
nrf.pa_level = -12

>>>>>>> ecd5f406

def master(count=1):  # count = 5 will transmit the list 5 times
    """Transmits a massive buffer of payloads"""
    # lets create a `list` of payloads to be streamed to
    # the nRF24L01 running slave()
    buffers = []
    # we'll use SIZE for the number of payloads in the list and the
    # payloads' length
    size = 32
    for i in range(size):
        # prefix payload with a sequential letter to indicate which
        # payloads were lost (if any)
        buff = bytes([i + (65 if 0 <= i < 26 else 71)])
        for j in range(size - 1):
            char = bool(j >= (size - 1) / 2 + abs((size - 1) / 2 - i))
            char |= bool(j < (size - 1) / 2 - abs((size - 1) / 2 - i))
            buff += bytes([char + 48])
        buffers.append(buff)
        del buff

    # set address of RX node into a TX pipe
    nrf.open_tx_pipe(address)
    # ensures the nRF24L01 is in TX mode
    nrf.listen = False

    successful = 0
    for _ in range(count):
        now = time.monotonic() * 1000  # start timer
        result = nrf.send(buffers, force_retry=2)
<<<<<<< HEAD
        print('Transmission took', time.monotonic() * 1000 - now, 'ms')
        for r in result:
            successful += 1 if r else 0
    print('successfully sent {}% ({}/{})'.format(
        successful / len(buffers) * 100 * count,
        successful, len(buffers) * count))
=======
        print("Transmission took", time.monotonic() * 1000 - now, "ms")
        for r in result:
            successful += 1 if r else 0
    print(
        "successfully sent {}% ({}/{})".format(
            successful / (size* count) * 100, successful, size * count
        )
    )

>>>>>>> ecd5f406

def slave(timeout=5):
    """Stops listening after timeout with no response"""
    # set address of TX node into an RX pipe. NOTE you MUST specify
    # which pipe number to use for RX, we'll be using pipe 0
    # pipe number options range [0,5]
    # the pipe numbers used during a transition don't have to match
    nrf.open_rx_pipe(0, address)
    nrf.listen = True  # put radio into RX mode and power up

    count = 0
    now = time.monotonic()  # start timer
    while time.monotonic() < now + timeout:
        if nrf.any():
            count += 1
            # retreive the received packet's payload
            rx = nrf.recv()  # clears flags & empties RX FIFO
            print("Received: {} - {}".format(repr(rx), count))
            now = time.monotonic()

    # recommended behavior is to keep in TX mode while idle
    nrf.listen = False  # put the nRF24L01 is in TX mode


print(
    """\
    nRF24L01 Stream test\n\
    Run slave() on receiver\n\
    Run master() on transmitter"""
)<|MERGE_RESOLUTION|>--- conflicted
+++ resolved
@@ -23,25 +23,10 @@
 # initialize the nRF24L01 on the spi bus object
 nrf = RF24(spi, csn, ce)
 
-<<<<<<< HEAD
-# lets create a list of payloads to be streamed to the nRF24L01 running slave()
-buffers = []
-SIZE = 31
-# we'll use SIZE + 1 for the number of payloads in the list and the payloads' length
-for i in range(SIZE + 1):
-    # prefix payload with a sequential letter to indicate which payloads were lost
-    buff = bytes([i + (65 if 0 <= i < 26 else 71)])
-    for j in range(SIZE):
-        buff += bytes([(j >= SIZE / 2 + abs(SIZE / 2 - i) or j <
-                        SIZE / 2 - abs(SIZE / 2 - i)) + 48])
-    buffers.append(buff)
-    del buff
-=======
 # set the Power Amplifier level to -12 dBm since this test example is
 # usually run with nRF24L01 transceivers in close proximity
 nrf.pa_level = -12
 
->>>>>>> ecd5f406
 
 def master(count=1):  # count = 5 will transmit the list 5 times
     """Transmits a massive buffer of payloads"""
@@ -71,14 +56,6 @@
     for _ in range(count):
         now = time.monotonic() * 1000  # start timer
         result = nrf.send(buffers, force_retry=2)
-<<<<<<< HEAD
-        print('Transmission took', time.monotonic() * 1000 - now, 'ms')
-        for r in result:
-            successful += 1 if r else 0
-    print('successfully sent {}% ({}/{})'.format(
-        successful / len(buffers) * 100 * count,
-        successful, len(buffers) * count))
-=======
         print("Transmission took", time.monotonic() * 1000 - now, "ms")
         for r in result:
             successful += 1 if r else 0
@@ -88,7 +65,6 @@
         )
     )
 
->>>>>>> ecd5f406
 
 def slave(timeout=5):
     """Stops listening after timeout with no response"""
